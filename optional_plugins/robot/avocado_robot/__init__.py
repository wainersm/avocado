--- conflicted
+++ resolved
@@ -77,14 +77,7 @@
     """
     name = "robot"
 
-<<<<<<< HEAD
-    def __init__(self, args, extra_params):
-        super(RobotLoader, self).__init__(args, extra_params)
-
     def discover(self, reference, which_tests=loader.DiscoverMode.DEFAULT):
-=======
-    def discover(self, url, which_tests=loader.DiscoverMode.DEFAULT):
->>>>>>> 6fbe67ec
         avocado_suite = []
         subtests_filter = None
 
